--- conflicted
+++ resolved
@@ -4,14 +4,10 @@
 import math 
 from torchaudio import transforms as T
 
-from .sampling import sample_k
 from .utils import prepare_audio
-
-<<<<<<< HEAD
-#from ..models.diffusion import ConditionedDiffusionModelWrapper
 from .sampling import sample, sample_k
 from ..data.utils import PadCrop
-=======
+
 def generate_diffusion_uncond(
         model,
         steps: int = 250,
@@ -62,7 +58,6 @@
         sampled = model.pretransform.decode(sampled)
 
     return sampled
->>>>>>> 40f11585
 
 
 def generate_diffusion_cond(
@@ -78,11 +73,8 @@
         device: str = "cuda",
         init_audio: tp.Optional[tp.Tuple[int, torch.Tensor]] = None,
         init_noise_level: float = 1.0,
-<<<<<<< HEAD
         mask_args: dict = None,
-=======
         return_latents = False,
->>>>>>> 40f11585
         **sampler_kwargs
         ) -> torch.Tensor: 
     """
@@ -108,7 +100,6 @@
     # The length of the output in audio samples 
     audio_sample_size = sample_size
 
-<<<<<<< HEAD
     # If this is latent diffusion, change sample_size instead to the downsampled latent size
     if model.pretransform is not None:
         sample_size = sample_size // model.pretransform.downsampling_ratio
@@ -117,8 +108,6 @@
     # The user can explicitly set the seed to deterministically generate the same output. Otherwise, use a random seed.
     seed = seed if seed != -1 else np.random.randint(0, 2**32 - 1)
     print(seed)
-=======
->>>>>>> 40f11585
     torch.manual_seed(seed)
     # Define the initial noise immediately after setting the seed
     noise = torch.randn([batch_size, model.io_channels, sample_size], device=device)
@@ -132,39 +121,6 @@
     if init_audio is not None:
         # The user supplied some initial audio (for inpainting or variation). Let us prepare the input audio.
         in_sr, init_audio = init_audio
-<<<<<<< HEAD
-        init_audio = init_audio.to(device)
-        # Resample the raw audio to our model's sample rate
-        if in_sr != sample_rate:
-            resample_tf = T.Resample(in_sr, sample_rate).to(device)
-            init_audio = resample_tf(init_audio)
-
-        # If the init audio is shorter than our model's window, pad it with zeros
-        init_audio = PadCrop(audio_sample_size, randomize=False)(init_audio)
-        # Add batch dimension if needed
-        if len(init_audio.shape) == 2:
-            init_audio = init_audio.unsqueeze(0)
-        elif len(init_audio.shape) == 1:
-            init_audio = init_audio.unsqueeze(0).unsqueeze(0)
-
-        # Adjust for mono or stereo models
-        io_channels = model.io_channels
-        if model.pretransform is not None:
-            io_channels = model.pretransform.io_channels
-        if io_channels == 1:
-            # Convert to mono
-            init_audio = init_audio.mean(1, keepdim=True)
-        elif io_channels == 2:
-            # Convert to stereo
-            if init_audio.shape[1] == 1:
-                init_audio = init_audio.repeat(1, 2, 1)
-            elif init_audio.shape[1] > 2:
-                init_audio = init_audio[:, :2, :]
-        # Finally, if this is latent diffusion, run the raw audio through the VAE encoder
-        if model.pretransform is not None:
-            init_audio = model.pretransform.encode(init_audio)
-        # Okay great, our input audio has been prepared. 
-=======
 
         io_channels = model.io_channels
 
@@ -181,12 +137,7 @@
 
         init_audio = init_audio.repeat(batch_size, 1, 1)
 
-        sampler_kwargs["sigma_max"] = init_noise_level
-
-        noise = torch.randn_like(init_audio)
-
-        sampled = sample_k(model.model, noise, steps=steps, init_data=init_audio, **sampler_kwargs, **conditioning_tensors, cfg_scale=cfg_scale, batch_cfg=True, scale_cfg=True, device=device)
->>>>>>> 40f11585
+        #sampled = sample_k(model.model, noise, steps=steps, init_data=init_audio, **sampler_kwargs, **conditioning_tensors, cfg_scale=cfg_scale, batch_cfg=True, scale_cfg=True, device=device)
     else:
         # The user did not supply any initial audio for inpainting or variation. Generate new output from scratch. 
         init_audio = None
@@ -226,18 +177,14 @@
 
     # Now the generative AI part:
     # k-diffusion denoising process go!
-    sampled = sample_k(model.model, noise, init_audio, init_noise_level, mask, steps, **sampler_kwargs, **conditioning_tensors, cfg_scale=cfg_scale, batch_cfg=True, scale_cfg=True, device=device)
-
-<<<<<<< HEAD
+    sampled = sample_k(model.model, noise, init_audio, mask, steps, **sampler_kwargs, **conditioning_tensors, cfg_scale=cfg_scale, batch_cfg=True, scale_cfg=True, device=device)
+
     # v-diffusion: 
     #sampled = sample(model.model, noise, steps, 0, **conditioning_tensors, embedding_scale=cfg_scale)
 
     # Denoising process done. 
     # If this is latent diffusion, decode latents back into audio
-    if model.pretransform is not None:
-=======
     if model.pretransform is not None and not return_latents:
->>>>>>> 40f11585
         sampled = model.pretransform.decode(sampled)
 
     # Return audio
